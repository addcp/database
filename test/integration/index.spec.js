"use strict";

const _ = require("lodash");
const AdapterTests = require("./adapter.test");
const MethodTests = require("./methods.test");
const ScopeTests = require("./scopes.test");
const ActionsTests = require("./actions.test");
const TransformTests = require("./transform.test");
const PopulateTests = require("./populate.test");
const ValidationTests = require("./validation.test");
const RESTTests = require("./rest.test");
const TenantTests = require("./tenants.test");

let Adapters;
if (process.env.GITHUB_ACTIONS_CI) {
	Adapters = [
		{ type: "NeDB" },
		{ type: "MongoDB", options: { dbName: "db_int_test" } },
		{
			name: "Knex-SQLite",
			type: "Knex",
			options: {
				knex: {
					client: "sqlite3",
					connection: {
						filename: ":memory:"
					},
					useNullAsDefault: true,
					log: {
						warn(message) {},
						error(message) {},
						deprecate(message) {},
						debug(message) {}
					}
				}
			}
		},
		{
			name: "Knex-Postgresql",
			type: "Knex",
			options: {
				knex: {
					client: "pg",
					connection: {
						//"postgres://postgres:moleculer@127.0.0.1:5432/db_int_test"
						host: "127.0.0.1",
						port: 5432,
						user: "postgres",
						password: "moleculer",
						database: "db_int_test"
					}
				}
			}
		},
		{
			name: "Knex-MySQL",
			type: "Knex",
			options: {
				knex: {
					client: "mysql",
					connection: {
						host: "127.0.0.1",
						user: "root",
						password: "moleculer",
						database: "db_int_test"
					},
					log: {
						warn(message) {},
						error(message) {},
						deprecate(message) {},
						debug(message) {}
					}
				}
			}
		},
		{
			name: "Knex-MySQL2",
			type: "Knex",
			options: {
				knex: {
					client: "mysql2",
					connection: {
						host: "127.0.0.1",
						user: "root",
						password: "moleculer",
						database: "db_int_test"
					},
					log: {
						warn(message) {},
						error(message) {},
						deprecate(message) {},
						debug(message) {}
					}
				}
			}
		},
		{
			name: "Knex-MSSQL",
			type: "Knex",
			options: {
				knex: {
					client: "mssql",
					connection: {
						host: "127.0.0.1",
						port: 1433,
						user: "sa",
						password: "Moleculer@Pass1234",
						database: "db_int_test",
						encrypt: false
					}
				}
			}
		}
	];
} else {
	// Local development tests
	Adapters = [
		/*{
			type: "NeDB"
<<<<<<< HEAD
		},
		{ type: "MongoDB", options: { dbName: "db_int_test" } },*/
=======
		} /*,
		{ type: "MongoDB", options: { dbName: "db_int_test" } },
>>>>>>> 967ae8a5
		{
			name: "Knex-SQLite",
			type: "Knex",
			options: {
				knex: {
					client: "sqlite3",
					connection: {
						filename: ":memory:"
					},
					useNullAsDefault: true,
					log: {
						warn(message) {},
						error(message) {},
						deprecate(message) {},
						debug(message) {}
					}
				}
			}
		}*/ /*,
		{
			name: "Knex-Postgresql",
			type: "Knex",
			options: {
				knex: {
					client: "pg",
					connection: {
						host: "127.0.0.1",
						port: 5432,
						user: "postgres",
						password: "moleculer",
						database: "db_int_test"
					}
				}
			}
		},
		{
			name: "Knex-MySQL",
			type: "Knex",
			options: {
				knex: {
					client: "mysql",
					connection: {
						host: "127.0.0.1",
						user: "root",
						password: "moleculer",
						database: "db_int_test"
					},
					log: {
						warn(message) {},
						error(message) {},
						deprecate(message) {},
						debug(message) {}
					}
				}
			}
		},
		{
			name: "Knex-MySQL2",
			type: "Knex",
			options: {
				knex: {
					client: "mysql2",
					connection: {
						host: "127.0.0.1",
						user: "root",
						password: "moleculer",
						database: "db_int_test"
					},
					log: {
						warn(message) {},
						error(message) {},
						deprecate(message) {},
						debug(message) {}
					}
				}
			}
		},
		{
			name: "Knex-MSSQL",
			type: "Knex",
			options: {
				knex: {
					client: "mssql",
					connection: {
						host: "127.0.0.1",
						port: 1433,
						user: "sa",
						password: "Moleculer@Pass1234",
						database: "db_int_test",
						encrypt: false
					}
				}
			}
		}*/
	];
}

describe("Integration tests", () => {
	for (const adapter of Adapters) {
		const getAdapter = options => {
			if (adapter.options) return _.defaultsDeep({}, { options }, adapter);

			return adapter;
		};

		getAdapter.adapterName = adapter.name;
		getAdapter.isNoSQL = ["NeDB", "MongoDB", "Mongoose"].includes(adapter.type);
		getAdapter.isSQL = ["Knex"].includes(adapter.type);
		getAdapter.IdColumnType = ["Knex"].includes(adapter.type) ? "integer" : "string";

		describe(`Adapter: ${adapter.name || adapter.type}`, () => {
			describe("Test adapter", () => AdapterTests(getAdapter, adapter.type));
			describe("Test methods", () => MethodTests(getAdapter, adapter.type));
			describe("Test scopes", () => ScopeTests(getAdapter, adapter.type));
			describe("Test actions", () => ActionsTests(getAdapter, adapter.type));
			describe("Test transformations", () => TransformTests(getAdapter, adapter.type));
			describe("Test populating", () => PopulateTests(getAdapter, adapter.type));
			describe("Test Validations", () => ValidationTests(getAdapter, adapter.type));
			describe("Test REST", () => RESTTests(getAdapter, adapter.type));
			describe("Test Tenants", () => TenantTests(getAdapter, adapter.type));
		});
	}
});<|MERGE_RESOLUTION|>--- conflicted
+++ resolved
@@ -117,14 +117,9 @@
 	Adapters = [
 		/*{
 			type: "NeDB"
-<<<<<<< HEAD
-		},
-		{ type: "MongoDB", options: { dbName: "db_int_test" } },*/
-=======
-		} /*,
-		{ type: "MongoDB", options: { dbName: "db_int_test" } },
->>>>>>> 967ae8a5
-		{
+		},*/
+		{ type: "MongoDB", options: { dbName: "db_int_test" } }
+		/*{
 			name: "Knex-SQLite",
 			type: "Knex",
 			options: {
@@ -142,7 +137,7 @@
 					}
 				}
 			}
-		}*/ /*,
+		},
 		{
 			name: "Knex-Postgresql",
 			type: "Knex",
